--- conflicted
+++ resolved
@@ -575,13 +575,8 @@
     # we have no other way
     for record in dom.getElementsByTagName("record"):
         is_gtype_struct = bool(record.getAttribute("glib:is-gtype-struct-for"))
-<<<<<<< HEAD
         is_private = record.getAttribute("name").endswith("Private")
         if is_private and not is_gtype_struct and is_empty(record):
-            name = namespace + "." + record.getAttribute("name")
-            private.add(name)
-=======
-        if disguised and not is_gtype_struct:
 
             meaningful_children = [
                 c for c in record.childNodes
@@ -591,7 +586,6 @@
             if not meaningful_children:
                 name = namespace + "." + record.getAttribute("name")
                 private.add(name)
->>>>>>> 992976e3
 
     return private
 
